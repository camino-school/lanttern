--- conflicted
+++ resolved
@@ -68,15 +68,28 @@
 - `SECRET_KEY_BASE` - Phoenix generated
 - `CONTENT_SECURITY_POLICY` - CSP headers
 
-<<<<<<< HEAD
-### Restoring a PostgreSQL Backup
+## Tests
 
-#### Requirements
+### Coverage
+
+The default behavior when test with `mix test` is to run with coverage.
+To configure the minimum coverage percentage, ignored files, and terminal output,
+use the `coveralls.json` file. To generate a coverage report, run `mix coveralls.html`
+and view it in the `cover/` folder. Source: [excoveralls](https://github.com/parroty/excoveralls)
+
+### Tips
+
+To investigate the perfomance process run `mix test --slowest 10`
+
+
+## Restoring a PostgreSQL Backup
+
+### Requirements
 
 - A backup file: `FILENAME.sql`
 - PostgreSQL client installed  
 
-#### Create/Recreate the Database
+### Create/Recreate the Database
 
 Drop and recreate the target database:
 
@@ -85,7 +98,7 @@
 PGPASSWORD=postgres psql -h localhost -U postgres -d postgres -c "CREATE DATABASE lanttern_dev;"
 ```
 
-#### Install Required Extensions
+### Install Required Extensions
 
 Before restoring the database, make sure the required PostgreSQL extensions are installed:
 
@@ -94,24 +107,9 @@
 PGPASSWORD=postgres psql -h localhost -U postgres -d lanttern_dev -c "CREATE EXTENSION IF NOT EXISTS pg_trgm;"
 ```
 
-##### Restore the Backup
+### Restore the Backup
  
 `PGPASSWORD=postgres psql --set ON_ERROR_STOP=on -h localhost -U postgres lanttern_dev < <FILENAME>.sql`
-=======
-#### Tests
-
-##### Coverage
-
-The default behavior when test with `mix test` is to run with coverage.
-To configure the minimum coverage percentage, ignored files, and terminal output,
-use the `coveralls.json` file. To generate a coverage report, run `mix coveralls.html`
-and view it in the `cover/` folder. Source: [excoveralls](https://github.com/parroty/excoveralls)
-
-##### Tips
-
-To investigate the perfomance process run `mix test --slowest 10`
-
->>>>>>> aa0697e1
 
 ## Learn more
 
