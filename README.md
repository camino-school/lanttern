--- conflicted
+++ resolved
@@ -20,14 +20,11 @@
 export ROOT_ADMIN_EMAIL="some.email@example.com"
 ```
 
-<<<<<<< HEAD
 which is used once, when running seeds.
 
 In remote dev environments where seeds are not executed, the root admin user
 should be inserted directly in the database.
 
-=======
->>>>>>> 103bbb19
 ### To enable automatic environment reloading, you can
 
 1. Install `direnv`
@@ -110,13 +107,10 @@
 
 To investigate the perfomance process run `mix test --slowest 10`
 
-<<<<<<< HEAD
-=======
 ## LLM Agents
 
 Use the versioned `AGENTS.md` as reference for setting your own LLM agent instruction (e.g. copy and paste the content into a `CLAUDE.md` file for working with Claude Code).
 
->>>>>>> 103bbb19
 ## Restoring a PostgreSQL Backup
 
 ### Requirements
