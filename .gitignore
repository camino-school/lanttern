# The directory Mix will write compiled artifacts to.
/_build/

# If you run "mix test --cover", coverage assets end up here.
/cover/

# The directory Mix downloads your dependencies sources to.
/deps/

# Where 3rd-party dependencies like ExDoc output generated docs.
/doc/

# Ignore .fetch files in case you like to edit your project deps locally.
/.fetch

# If the VM crashes, it generates a dump, let's ignore it too.
erl_crash.dump

# Also ignore archive artifacts (built via "mix archive.build").
*.ez

# Temporary files, for example, from tests.
/tmp/

# Ignore package tarball (built via "mix hex.build").
lanttern-*.tar

# Ignore assets that are produced by build tools.
/priv/static/assets/
/priv/cldr/

# Ignore digested assets cache.
/priv/static/cache_manifest.json

# In case you use Node.js/npm, you want to ignore these.
npm-debug.log
/assets/node_modules/

# env variables
.env
.envrc

# windsurf rules
.windsurfrules

<<<<<<< HEAD
# MacOS
**/.DS_store 
=======
# Elixir LS
.elixir_ls
>>>>>>> 63ea0546
<|MERGE_RESOLUTION|>--- conflicted
+++ resolved
@@ -43,10 +43,8 @@
 # windsurf rules
 .windsurfrules
 
-<<<<<<< HEAD
 # MacOS
-**/.DS_store 
-=======
+**/.DS_store
+
 # Elixir LS
-.elixir_ls
->>>>>>> 63ea0546
+.elixir_ls