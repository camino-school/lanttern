--- conflicted
+++ resolved
@@ -35,7 +35,7 @@
   alias Lanttern.Attachments.Attachment
   alias Lanttern.ILP
   alias Lanttern.LearningContext
-  alias Lanttern.MessageBoard
+  alias Lanttern.MessageBoardV2, as: MessageBoard
   alias Lanttern.Notes
   alias Lanttern.StudentsCycleInfo
   alias Lanttern.SupabaseHelpers
@@ -526,8 +526,6 @@
     {:noreply, assign(socket, :upload_error, nil)}
   end
 
-<<<<<<< HEAD
-=======
   def handle_event("signed_url", %{"url" => url}, socket) do
     case SupabaseHelpers.create_signed_url(url) do
       {:ok, external} ->
@@ -538,7 +536,6 @@
     end
   end
 
->>>>>>> c83878a6
   # helpers
 
   # save attachment clauses:
