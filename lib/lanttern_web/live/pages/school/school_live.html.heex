--- conflicted
+++ resolved
@@ -1,73 +1,3 @@
-<<<<<<< HEAD
-<.header_nav current_user={@current_user}>
-  <:title>{@current_user.current_profile.school_name}</:title>
-  <div class="px-4">
-    <.neo_tabs>
-      <:tab patch={~p"/school/classes"} is_current={@live_action == :manage_classes}>
-        {"#{@current_user.current_profile.current_school_cycle.name} #{gettext("classes")}"}
-      </:tab>
-      <:tab patch={~p"/school/students"} is_current={@live_action == :manage_students}>
-        {gettext("Students")}
-      </:tab>
-      <:tab patch={~p"/school/staff"} is_current={@live_action == :manage_staff}>
-        {gettext("Staff")}
-      </:tab>
-      <:tab patch={~p"/school/cycles"} is_current={@live_action == :manage_cycles}>
-        {gettext("Cycles")}
-      </:tab>
-      <:tab patch={~p"/school/message_board"} is_current={@live_action == :message_board}>
-        {gettext("Message board")}
-      </:tab>
-      <:tab
-        patch={~p"/school/moment_cards_templates"}
-        is_current={@live_action == :manage_moment_cards_templates}
-      >
-        {gettext("Templates")}
-      </:tab>
-    </.neo_tabs>
-  </div>
-</.header_nav>
-<.live_component
-  :if={@live_action == :manage_classes}
-  module={ClassesComponent}
-  id={:school_classes}
-  current_user={@current_user}
-  params={@params}
-  is_school_manager={@is_school_manager}
-/>
-<.live_component
-  :if={@live_action == :manage_students}
-  module={StudentsComponent}
-  id={:school_classes}
-  current_user={@current_user}
-  params={@params}
-  is_school_manager={@is_school_manager}
-/>
-<.live_component
-  :if={@live_action == :manage_staff}
-  module={StaffComponent}
-  id={:school_staff}
-  current_user={@current_user}
-  params={@params}
-  is_school_manager={@is_school_manager}
-/>
-<.live_component
-  :if={@live_action == :manage_cycles}
-  module={CyclesComponent}
-  id={:school_cycles}
-  current_user={@current_user}
-  params={@params}
-  is_school_manager={@is_school_manager}
-/>
-<.live_component
-  :if={@live_action == :manage_moment_cards_templates}
-  module={MomentCardsTemplatesComponent}
-  id={:school_moment_cards_templates}
-  current_user={@current_user}
-  params={@params}
-  is_content_manager={@is_content_manager}
-/>
-=======
 <Layouts.app_logged_in flash={@flash} current_user={@current_user} current_path={@current_path}>
   <.header_nav current_user={@current_user}>
     <:title>{@current_user.current_profile.school_name}</:title>
@@ -145,5 +75,4 @@
     params={@params}
     is_content_manager={@is_content_manager}
   />
-</Layouts.app_logged_in>
->>>>>>> 0cfcc99c
+</Layouts.app_logged_in>