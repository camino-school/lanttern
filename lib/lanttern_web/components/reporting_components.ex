defmodule LantternWeb.ReportingComponents do
  @moduledoc """
  Shared function components related to `Reporting` context
  """

  use Phoenix.Component

  import LantternWeb.Gettext
  import LantternWeb.CoreComponents

  import LantternWeb.AssessmentsComponents
<<<<<<< HEAD
=======
  import LantternWeb.AttachmentsComponents
  import LantternWeb.GradingComponents
>>>>>>> 51965acf
  import Lanttern.SupabaseHelpers, only: [object_url_to_render_url: 2]

  alias Lanttern.Assessments.AssessmentPoint
  alias Lanttern.Assessments.AssessmentPointEntry
  alias Lanttern.Grading.Scale
  alias Lanttern.Reporting.ReportCard
  alias Lanttern.Rubrics.Rubric
  alias Lanttern.Schools.Cycle
  alias Lanttern.Taxonomy.Year

  # shared components
  alias LantternWeb.Assessments.EntryParticleComponent

  @doc """
  Renders a teacher or student comment area
  """

  attr :comment, :string, required: true
  attr :type, :string, default: "teacher", doc: "teacher | student"
  attr :class, :any, default: nil

  def comment_area(assigns) do
    {bg_class, icon_class, text_class, text} =
      case assigns.type do
        "teacher" ->
          {"bg-ltrn-teacher-lightest", "text-ltrn-teacher-accent", "text-ltrn-teacher-dark",
           gettext("Teacher comment")}

        "student" ->
          {"bg-ltrn-student-lightest", "text-ltrn-student-accent", "text-ltrn-student-dark",
           gettext("Student comment")}
      end

    assigns =
      assigns
      |> assign(:bg_class, bg_class)
      |> assign(:icon_class, icon_class)
      |> assign(:text_class, text_class)
      |> assign(:text, text)

    ~H"""
    <div class={["p-4 rounded", @bg_class, @class]}>
      <div class="flex items-center gap-2 font-bold text-sm">
        <.icon name="hero-chat-bubble-oval-left" class={["w-6 h-6", @icon_class]} />
        <span class={@text_class}><%= @text %></span>
      </div>
      <.markdown text={@comment} size="sm" class="max-w-none mt-4" />
    </div>
    """
  end

  @doc """
  Renders a report card card (yes, card card, 2x).
  """
  attr :report_card, ReportCard, required: true
  attr :cycle, Cycle, default: nil
  attr :year, Year, default: nil
  attr :is_wip, :boolean, default: false
  attr :navigate, :string, default: nil

  attr :open_in_new, :string,
    default: nil,
    doc: "will render `<a>` tag with `target='_blank'` instead of `<.link>`"

  attr :hide_description, :boolean, default: false
  attr :id, :string, default: nil
  attr :class, :any, default: nil

  def report_card_card(assigns) do
    cover_image_url =
      assigns.report_card.cover_image_url
      |> object_url_to_render_url(width: 400, height: 200)

    assigns = assign(assigns, :cover_image_url, cover_image_url)

    ~H"""
    <div
      class={[
        "flex flex-col rounded shadow-xl bg-white overflow-hidden",
        @class
      ]}
      id={@id}
    >
      <div
        class="relative w-full h-40 bg-center bg-cover"
        style={"background-image: url('#{@cover_image_url || "/images/cover-placeholder-sm.jpg"}')"}
      />
      <div class="flex-1 flex flex-col gap-6 p-6">
        <h5 class={[
          "font-display font-black text-2xl line-clamp-3",
          "md:text-3xl"
        ]}>
          <.link :if={@navigate} navigate={@navigate} class="underline hover:text-ltrn-subtle">
            <%= @report_card.name %>
          </.link>
          <a
            :if={@open_in_new}
            href={@open_in_new}
            target="_blank"
            class="underline hover:text-ltrn-subtle"
          >
            <%= @report_card.name %>
          </a>
          <span :if={!@navigate && !@open_in_new} class={if @is_wip, do: "text-ltrn-subtle"}>
            <%= @report_card.name %>
          </span>
        </h5>
        <div :if={@cycle || @report_card.year} class="flex flex-wrap gap-2">
          <.badge :if={@cycle}>
            <%= gettext("Cycle") %>: <%= @cycle.name %>
          </.badge>
          <.badge :if={@year}>
            <%= @year.name %>
          </.badge>
        </div>
        <div :if={!@hide_description && @report_card.description} class="line-clamp-3">
          <.markdown text={@report_card.description} size="sm" />
        </div>
      </div>
      <div :if={@is_wip} class="flex items-center gap-2 p-4 text-sm text-ltrn-subtle bg-ltrn-lightest">
        <.icon name="hero-lock-closed-mini" />
        <%= gettext("Under development") %>
      </div>
    </div>
    """
  end

  @doc """
  Renders a scale.
  """
  attr :scale, Scale, required: true, doc: "Requires `ordinal_values` preload"
  attr :rubric, Rubric, default: nil, doc: "Requires `descriptors` preload"
  attr :entry, AssessmentPointEntry, default: nil
  attr :id, :string, default: nil
  attr :class, :any, default: nil

  def report_scale(%{scale: %{type: "ordinal"}, rubric: rubric} = assigns)
      when not is_nil(rubric) do
    %{ordinal_values: ordinal_values} = assigns.scale
    n = length(ordinal_values)

    grid_template_columns_style =
      "grid-template-columns: repeat(#{n}, minmax(200px, 1fr))"

    active_ordinal_value =
      assigns.scale.ordinal_values
      |> Enum.find(&(assigns.entry && assigns.entry.ordinal_value_id == &1.id))

    ordinal_values_and_descriptors =
      Enum.zip(ordinal_values, rubric.descriptors)

    assigns =
      assigns
      |> assign(:grid_template_columns_style, grid_template_columns_style)
      |> assign(:active_ordinal_value, active_ordinal_value)
      |> assign(:ordinal_values_and_descriptors, ordinal_values_and_descriptors)

    ~H"""
    <div class={["grid gap-1 min-w-full", @class]} id={@id} style={@grid_template_columns_style}>
      <%= for {ordinal_value, descriptor} <- @ordinal_values_and_descriptors do %>
        <% is_active = @entry && @entry.ordinal_value_id == ordinal_value.id %>
        <div
          class="p-2 border border-ltrn-lighter rounded font-mono bg-ltrn-lightest"
          style={if is_active, do: create_color_map_style(ordinal_value)}
        >
          <div
            class="p-1 rounded-sm text-xs text-center text-ltrn-subtle bg-ltrn-lighter shadow-lg"
            style={if is_active, do: create_color_map_style(ordinal_value)}
          >
            <%= ordinal_value.name %>
          </div>
          <.markdown
            text={descriptor.descriptor}
            size="sm"
            class="mt-2 text-[0.75rem]"
            style={if is_active, do: create_color_map_text_style(ordinal_value)}
          />
        </div>
      <% end %>
    </div>
    """
  end

  def report_scale(%{scale: %{type: "ordinal"}} = assigns) do
    %{ordinal_values: ordinal_values} = assigns.scale
    n = length(ordinal_values)

    grid_template_columns_style =
      if assigns.rubric,
        do: "grid-template-columns: repeat(#{n}, minmax(200px, 1fr))",
        else: "grid-template-columns: repeat(#{n}, minmax(min-content, 1fr))"

    grid_column_span_style = "grid-column: span #{n} / span #{n}"

    active_ordinal_value =
      assigns.scale.ordinal_values
      |> Enum.find(&(assigns.entry && assigns.entry.ordinal_value_id == &1.id))

    assigns =
      assigns
      |> assign(:grid_template_columns_style, grid_template_columns_style)
      |> assign(:grid_column_span_style, grid_column_span_style)
      |> assign(:active_ordinal_value, active_ordinal_value)

    ~H"""
    <div class={["grid gap-1 min-w-full", @class]} id={@id} style={@grid_template_columns_style}>
      <div class="grid grid-cols-subgrid" style={@grid_column_span_style}>
        <div
          :for={ordinal_value <- @scale.ordinal_values}
          class="p-2 rounded font-mono text-xs text-center text-ltrn-subtle whitespace-nowrap bg-ltrn-lighter"
          style={
            if @entry && @entry.ordinal_value_id == ordinal_value.id,
              do: create_color_map_style(ordinal_value)
          }
        >
          <%= ordinal_value.name %>
        </div>
      </div>
      <div :if={@rubric} class="grid grid-cols-subgrid" style={@grid_column_span_style}>
        <.markdown
          :for={descriptor <- @rubric.descriptors}
          class="p-4 rounded bg-ltrn-lighter"
          style={
            if @active_ordinal_value && @active_ordinal_value.id == descriptor.ordinal_value_id,
              do: create_color_map_style(@active_ordinal_value),
              else: "color: #94a3b8"
          }
          text={descriptor.descriptor}
          size="sm"
        />
      </div>
    </div>
    """
  end

  def report_scale(%{scale: %{type: "numeric"}} = assigns) do
    ~H"""
    <div id={@id} class={["min-w-full", @class]}>
      <.report_scale_numeric_bar score={@entry && @entry.score} scale={@scale} />
    </div>
    """
  end

  attr :scale, Scale, required: true
  attr :score, :float, default: nil
  attr :is_student, :boolean, default: false

  defp report_scale_numeric_bar(assigns) do
    ~H"""
    <div
      class="relative flex items-center justify-between rounded w-full h-6 px-2 font-mono text-xs text-ltrn-subtle bg-ltrn-lighter"
      style={create_color_map_gradient_bg_style(@scale)}
    >
      <div style={if @scale.start_text_color, do: "color: #{@scale.start_text_color}"}>
        <%= @scale.start %>
      </div>
      <div
        :if={@score}
        class="absolute z-10 flex-1 flex items-center h-full"
        style={"left: calc(#{(@score - @scale.start) * 100 / (@scale.stop - @scale.start)}% - #{((@score - @scale.start) / (@scale.stop - @scale.start)) * 48}px)"}
      >
        <div class={[
          "absolute flex items-center justify-center w-12 h-8 rounded text-sm shadow-lg",
          if(@is_student,
            do: "text-ltrn-student-dark bg-ltrn-student-lighter",
            else: "text-ltrn-dark bg-white"
          )
        ]}>
          <%= @score %>
        </div>
      </div>
      <div
        class="text-right"
        style={if @scale.stop_text_color, do: "color: #{@scale.stop_text_color}"}
      >
        <%= @scale.stop %>
      </div>
    </div>
    """
  end

  attr :footnote, :string, required: true
  attr :class, :any, default: nil

  def footnote(assigns) do
    ~H"""
    <div
      :if={@footnote}
      class={[
        "py-6 bg-ltrn-diff-lightest",
        "sm:py-10",
        @class
      ]}
    >
      <.responsive_container>
        <div class="flex items-center justify-center w-10 h-10 rounded-full mb-6 text-ltrn-diff-lightest bg-ltrn-diff-accent">
          <.icon name="hero-document-text" />
        </div>
        <.markdown text={@footnote} size="sm" />
      </.responsive_container>
    </div>
    """
  end

  attr :class, :any, default: nil
  attr :id, :string, default: nil
  attr :assessment_point, AssessmentPoint, required: true
  attr :entry, :any, required: true

  def moment_assessment_point_entry(assigns) do
    ~H"""
    <div id={@id} class={@class}>
      <div class="flex items-center gap-2">
        <.badge :if={@assessment_point.is_differentiation} theme="diff">
          <%= gettext("Diff") %>
        </.badge>
        <p class="flex-1 text-sm"><%= @assessment_point.name %></p>
        <.assessment_point_entry_badge entry={@entry} class="shrink-0" />
      </div>
      <.comment_area :if={@entry && @entry.report_note} comment={@entry.report_note} class="mt-2" />
      <.attachments_list
        :if={@entry && is_list(@entry.evidences) && @entry.evidences != []}
        attachments={@entry.evidences}
        class="mt-2"
      />
    </div>
    """
  end

  @doc """
  Renders a student moments entries grid for a given report card.
  """

  attr :students_stream, :any, required: true
  attr :has_students, :boolean, required: true

  attr :strands, :list,
    required: true,
    doc: "requires `assessment_points_count` field to be calculated"

  attr :students_entries_map, :map, required: true
  attr :class, :any, default: nil

  def students_moments_entries_grid(assigns) do
    assessment_points_count =
      assigns.strands
      |> Enum.reduce(0, fn strand, count -> count + strand.assessment_points_count end)

    grid_template_columns_style =
      case assessment_points_count do
        n when n > 0 ->
          "grid-template-columns: 200px repeat(#{n}, 16px)"

        _ ->
          "grid-template-columns: 200px minmax(10px, 1fr)"
      end

    grid_column_style =
      case assessment_points_count do
        0 -> "grid-column: span 2 / span 2"
        n -> "grid-column: span #{n + 1} / span #{n + 1}"
      end

    assigns =
      assigns
      |> assign(:grid_template_columns_style, grid_template_columns_style)
      |> assign(:grid_column_style, grid_column_style)

    ~H"""
    <div class={[
      "relative w-full max-h-[calc(100vh-4rem)] rounded bg-white shadow-xl overflow-x-auto",
      @class
    ]}>
      <div class="relative grid gap-1 w-max min-w-full" style={@grid_template_columns_style}>
        <div
          class="sticky top-0 z-20 grid grid-cols-subgrid py-1 pr-1 bg-white"
          style={@grid_column_style}
        >
          <div class="sticky left-0 bg-white"></div>
          <%= if @strands != [] do %>
            <a
              :for={strand <- @strands}
              id={"moments-entries-grid-strand-#{strand.id}"}
              href={"/strands/#{strand.id}?tab=assessment"}
              target="_blank"
              class="w-full p-1 rounded-sm border border-ltrn-lighter text-center truncate bg-white hover:bg-ltrn-lighter"
              style={"grid-column: span #{strand.assessment_points_count} / span #{strand.assessment_points_count}"}
              title={"#{if strand.type, do: "#{strand.type} | "}#{strand.name}"}
            >
              <span class="font-display font-black text-sm">
                <%= if strand.type, do: "#{strand.type} | " %>
                <%= strand.name %>
              </span>
            </a>
          <% else %>
            <div class="w-full p-2 rounded text-ltrn-subtle text-center bg-ltrn-lightest">
              <%= gettext("No strands with moments assessment linked to this report card") %>
            </div>
          <% end %>
        </div>
        <%= if @has_students do %>
          <div
            :for={{dom_id, student} <- @students_stream}
            id={dom_id}
            class="group grid grid-cols-subgrid items-center pr-1 hover:bg-ltrn-mesh-cyan"
            style={@grid_column_style}
          >
            <div
              class="sticky left-0 z-10 p-2 text-xs truncate bg-white group-hover:bg-ltrn-mesh-cyan"
              title={student.name}
            >
              <%= student.name %>
            </div>
            <%= if @strands != [] do %>
              <%= for strand <- @strands do %>
                <%= for {moment_id, assessment_point_id, entry} <- @students_entries_map[student.id][strand.id] do %>
                  <a
                    href={"/strands/moment/#{moment_id}?tab=assessment"}
                    target="_blank"
                    class="block w-min rounded-sm outline-ltrn-primary text-center hover:outline"
                  >
                    <.live_component
                      module={EntryParticleComponent}
                      id={"student-#{student.id}-ap-#{assessment_point_id}"}
                      entry={entry}
                      size="sm"
                    />
                  </a>
                <% end %>
              <% end %>
            <% else %>
              <div class="h-full rounded border border-ltrn-lighter bg-ltrn-lightest"></div>
            <% end %>
          </div>
        <% else %>
          <div class="grid grid-cols-subgrid" style={@grid_column_style}>
            <div class="p-4 rounded text-ltrn-subtle bg-ltrn-lightest">
              <%= gettext("No students linked to this grades report") %>
            </div>
            <%= if @strands != [] do %>
              TBD
            <% else %>
              <div class="rounded border border-ltrn-lighter bg-ltrn-lightest"></div>
            <% end %>
          </div>
        <% end %>
      </div>
    </div>
    """
  end
end<|MERGE_RESOLUTION|>--- conflicted
+++ resolved
@@ -8,12 +8,6 @@
   import LantternWeb.Gettext
   import LantternWeb.CoreComponents
 
-  import LantternWeb.AssessmentsComponents
-<<<<<<< HEAD
-=======
-  import LantternWeb.AttachmentsComponents
-  import LantternWeb.GradingComponents
->>>>>>> 51965acf
   import Lanttern.SupabaseHelpers, only: [object_url_to_render_url: 2]
 
   alias Lanttern.Assessments.AssessmentPoint
@@ -26,6 +20,8 @@
 
   # shared components
   alias LantternWeb.Assessments.EntryParticleComponent
+  import LantternWeb.AssessmentsComponents
+  import LantternWeb.AttachmentsComponents
 
   @doc """
   Renders a teacher or student comment area
