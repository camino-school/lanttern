--- conflicted
+++ resolved
@@ -63,12 +63,8 @@
       live "/school/classes", SchoolLive, :manage_classes
       live "/school/staff", SchoolLive, :manage_staff
       live "/school/cycles", SchoolLive, :manage_cycles
-<<<<<<< HEAD
       live "/school/message_board", SchoolLive, :message_board
       live "/school/message_board_v2", MessageBoard.IndexLive
-=======
-      live "/school/message_board", MessageBoard.IndexLive
->>>>>>> c83878a6
       live "/school/moment_cards_templates", SchoolLive, :manage_moment_cards_templates
 
       live "/school/students/deactivated", DeactivatedStudentsLive, :index
@@ -142,7 +138,8 @@
         {LantternWeb.Path, :put_path_in_socket},
         {LantternWeb.LocalizationHelpers, :put_timezone}
       ] do
-      live "/guardian", HomeLive
+      live "/guardian", GuardianHomeLive
+      live "/guardian_v2", HomeLive
     end
 
     live_session :authenticated_student,
@@ -151,7 +148,8 @@
         {LantternWeb.Path, :put_path_in_socket},
         {LantternWeb.LocalizationHelpers, :put_timezone}
       ] do
-      live "/student", HomeLive
+      live "/student", StudentHomeLive
+      live "/student_v2", HomeLive
     end
 
     live_session :authenticated_student_or_guardian,
