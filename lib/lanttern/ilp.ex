--- conflicted
+++ resolved
@@ -798,211 +798,6 @@
     end
   end
 
-<<<<<<< HEAD
-  alias Lanttern.ILP.ILPComment
-
-  @doc """
-  Returns the list of ilp_comments.
-
-  ## Examples
-
-      iex> list_ilp_comments()
-      [%ILPComment{}, ...]
-
-  """
-  def list_ilp_comments do
-    Repo.all(ILPComment)
-  end
-
-  def list_ilp_comments_by_student_ilp(student_ilp_id) do
-    ILPComment
-    |> where([c], c.student_ilp_id == ^student_ilp_id)
-    |> order_by([c], desc: :inserted_at)
-    |> preload([c], [:owner])
-    |> Repo.all()
-  end
-
-  @doc """
-  Gets a single ilp_comment.
-
-  Raises `Ecto.NoResultsError` if the Ilp comment does not exist.
-
-  ## Examples
-
-      iex> get_ilp_comment!(123)
-      %ILPComment{}
-
-      iex> get_ilp_comment!(456)
-      ** (Ecto.NoResultsError)
-
-  """
-  def get_ilp_comment!(id), do: Repo.get!(ILPComment, id)
-
-  def get_ilp_comment(id), do: Repo.get(ILPComment, id)
-
-  @doc """
-  Creates a ilp_comment.
-
-  ## Examples
-
-      iex> create_ilp_comment(%{field: value})
-      {:ok, %ILPComment{}}
-
-      iex> create_ilp_comment(%{field: bad_value})
-      {:error, %Ecto.Changeset{}}
-
-  """
-  def create_ilp_comment(attrs \\ %{}) do
-    %ILPComment{}
-    |> ILPComment.changeset(attrs)
-    |> Repo.insert()
-  end
-
-  @doc """
-  Updates a ilp_comment.
-
-  ## Examples
-
-      iex> update_ilp_comment(ilp_comment, %{field: new_value})
-      {:ok, %ILPComment{}}
-
-      iex> update_ilp_comment(ilp_comment, %{field: bad_value})
-      {:error, %Ecto.Changeset{}}
-
-  """
-  def update_ilp_comment(%ILPComment{} = ilp_comment, attrs) do
-    ilp_comment
-    |> ILPComment.changeset(attrs)
-    |> Repo.update()
-  end
-
-  @doc """
-  Deletes a ilp_comment.
-
-  ## Examples
-
-      iex> delete_ilp_comment(ilp_comment)
-      {:ok, %ILPComment{}}
-
-      iex> delete_ilp_comment(ilp_comment)
-      {:error, %Ecto.Changeset{}}
-
-  """
-  def delete_ilp_comment(%ILPComment{} = ilp_comment) do
-    Repo.delete(ilp_comment)
-  end
-
-  @doc """
-  Returns an `%Ecto.Changeset{}` for tracking ilp_comment changes.
-
-  ## Examples
-
-      iex> change_ilp_comment(ilp_comment)
-      %Ecto.Changeset{data: %ILPComment{}}
-
-  """
-  def change_ilp_comment(%ILPComment{} = ilp_comment, attrs \\ %{}) do
-    ILPComment.changeset(ilp_comment, attrs)
-  end
-
-  alias Lanttern.ILP.ILPCommentAttachment
-
-  @doc """
-  Returns the list of ilp_comment_attachments.
-
-  ## Examples
-
-      iex> list_ilp_comment_attachments()
-      [%ILPCommentAttachment{}, ...]
-
-  """
-  def list_ilp_comment_attachments do
-    Repo.all(ILPCommentAttachment)
-  end
-
-  @doc """
-  Gets a single ilp_comment_attachment.
-
-  Raises `Ecto.NoResultsError` if the Ilp comment attachment does not exist.
-
-  ## Examples
-
-      iex> get_ilp_comment_attachment!(123)
-      %ILPCommentAttachment{}
-
-      iex> get_ilp_comment_attachment!(456)
-      ** (Ecto.NoResultsError)
-
-  """
-  def get_ilp_comment_attachment!(id), do: Repo.get!(ILPCommentAttachment, id)
-
-  @doc """
-  Creates a ilp_comment_attachment.
-
-  ## Examples
-
-      iex> create_ilp_comment_attachment(%{field: value})
-      {:ok, %ILPCommentAttachment{}}
-
-      iex> create_ilp_comment_attachment(%{field: bad_value})
-      {:error, %Ecto.Changeset{}}
-
-  """
-  def create_ilp_comment_attachment(attrs \\ %{}) do
-    %ILPCommentAttachment{}
-    |> ILPCommentAttachment.changeset(attrs)
-    |> Repo.insert()
-  end
-
-  @doc """
-  Updates a ilp_comment_attachment.
-
-  ## Examples
-
-      iex> update_ilp_comment_attachment(ilp_comment_attachment, %{field: new_value})
-      {:ok, %ILPCommentAttachment{}}
-
-      iex> update_ilp_comment_attachment(ilp_comment_attachment, %{field: bad_value})
-      {:error, %Ecto.Changeset{}}
-
-  """
-  def update_ilp_comment_attachment(%ILPCommentAttachment{} = ilp_comment_attachment, attrs) do
-    ilp_comment_attachment
-    |> ILPCommentAttachment.changeset(attrs)
-    |> Repo.update()
-  end
-
-  @doc """
-  Deletes a ilp_comment_attachment.
-
-  ## Examples
-
-      iex> delete_ilp_comment_attachment(ilp_comment_attachment)
-      {:ok, %ILPCommentAttachment{}}
-
-      iex> delete_ilp_comment_attachment(ilp_comment_attachment)
-      {:error, %Ecto.Changeset{}}
-
-  """
-  def delete_ilp_comment_attachment(%ILPCommentAttachment{} = ilp_comment_attachment) do
-    Repo.delete(ilp_comment_attachment)
-  end
-
-  @doc """
-  Returns an `%Ecto.Changeset{}` for tracking ilp_comment_attachment changes.
-
-  ## Examples
-
-      iex> change_ilp_comment_attachment(ilp_comment_attachment)
-      %Ecto.Changeset{data: %ILPCommentAttachment{}}
-
-  """
-  def change_ilp_comment_attachment(
-        %ILPCommentAttachment{} = ilp_comment_attachment,
-        attrs \\ %{}
-      ) do
-    ILPCommentAttachment.changeset(ilp_comment_attachment, attrs)
-=======
   @doc """
   Convert the given student ILP to text.
   Useful for using ILPs in LLMs prompts.
@@ -1048,6 +843,210 @@
         acc <> "##{section.name}\n" <> Enum.join(section_components, "\n") <> "\n"
       end
     )
->>>>>>> 6057e2fa
+  end
+
+  alias Lanttern.ILP.ILPComment
+
+  @doc """
+  Returns the list of ilp_comments.
+
+  ## Examples
+
+      iex> list_ilp_comments()
+      [%ILPComment{}, ...]
+
+  """
+  def list_ilp_comments do
+    Repo.all(ILPComment)
+  end
+
+  def list_ilp_comments_by_student_ilp(student_ilp_id) do
+    ILPComment
+    |> where([c], c.student_ilp_id == ^student_ilp_id)
+    |> order_by([c], desc: :inserted_at)
+    |> preload([c], [:owner])
+    |> Repo.all()
+  end
+
+  @doc """
+  Gets a single ilp_comment.
+
+  Raises `Ecto.NoResultsError` if the Ilp comment does not exist.
+
+  ## Examples
+
+      iex> get_ilp_comment!(123)
+      %ILPComment{}
+
+      iex> get_ilp_comment!(456)
+      ** (Ecto.NoResultsError)
+
+  """
+  def get_ilp_comment!(id), do: Repo.get!(ILPComment, id)
+
+  def get_ilp_comment(id), do: Repo.get(ILPComment, id)
+
+  @doc """
+  Creates a ilp_comment.
+
+  ## Examples
+
+      iex> create_ilp_comment(%{field: value})
+      {:ok, %ILPComment{}}
+
+      iex> create_ilp_comment(%{field: bad_value})
+      {:error, %Ecto.Changeset{}}
+
+  """
+  def create_ilp_comment(attrs \\ %{}) do
+    %ILPComment{}
+    |> ILPComment.changeset(attrs)
+    |> Repo.insert()
+  end
+
+  @doc """
+  Updates a ilp_comment.
+
+  ## Examples
+
+      iex> update_ilp_comment(ilp_comment, %{field: new_value})
+      {:ok, %ILPComment{}}
+
+      iex> update_ilp_comment(ilp_comment, %{field: bad_value})
+      {:error, %Ecto.Changeset{}}
+
+  """
+  def update_ilp_comment(%ILPComment{} = ilp_comment, attrs) do
+    ilp_comment
+    |> ILPComment.changeset(attrs)
+    |> Repo.update()
+  end
+
+  @doc """
+  Deletes a ilp_comment.
+
+  ## Examples
+
+      iex> delete_ilp_comment(ilp_comment)
+      {:ok, %ILPComment{}}
+
+      iex> delete_ilp_comment(ilp_comment)
+      {:error, %Ecto.Changeset{}}
+
+  """
+  def delete_ilp_comment(%ILPComment{} = ilp_comment) do
+    Repo.delete(ilp_comment)
+  end
+
+  @doc """
+  Returns an `%Ecto.Changeset{}` for tracking ilp_comment changes.
+
+  ## Examples
+
+      iex> change_ilp_comment(ilp_comment)
+      %Ecto.Changeset{data: %ILPComment{}}
+
+  """
+  def change_ilp_comment(%ILPComment{} = ilp_comment, attrs \\ %{}) do
+    ILPComment.changeset(ilp_comment, attrs)
+  end
+
+  alias Lanttern.ILP.ILPCommentAttachment
+
+  @doc """
+  Returns the list of ilp_comment_attachments.
+
+  ## Examples
+
+      iex> list_ilp_comment_attachments()
+      [%ILPCommentAttachment{}, ...]
+
+  """
+  def list_ilp_comment_attachments do
+    Repo.all(ILPCommentAttachment)
+  end
+
+  @doc """
+  Gets a single ilp_comment_attachment.
+
+  Raises `Ecto.NoResultsError` if the Ilp comment attachment does not exist.
+
+  ## Examples
+
+      iex> get_ilp_comment_attachment!(123)
+      %ILPCommentAttachment{}
+
+      iex> get_ilp_comment_attachment!(456)
+      ** (Ecto.NoResultsError)
+
+  """
+  def get_ilp_comment_attachment!(id), do: Repo.get!(ILPCommentAttachment, id)
+
+  @doc """
+  Creates a ilp_comment_attachment.
+
+  ## Examples
+
+      iex> create_ilp_comment_attachment(%{field: value})
+      {:ok, %ILPCommentAttachment{}}
+
+      iex> create_ilp_comment_attachment(%{field: bad_value})
+      {:error, %Ecto.Changeset{}}
+
+  """
+  def create_ilp_comment_attachment(attrs \\ %{}) do
+    %ILPCommentAttachment{}
+    |> ILPCommentAttachment.changeset(attrs)
+    |> Repo.insert()
+  end
+
+  @doc """
+  Updates a ilp_comment_attachment.
+
+  ## Examples
+
+      iex> update_ilp_comment_attachment(ilp_comment_attachment, %{field: new_value})
+      {:ok, %ILPCommentAttachment{}}
+
+      iex> update_ilp_comment_attachment(ilp_comment_attachment, %{field: bad_value})
+      {:error, %Ecto.Changeset{}}
+
+  """
+  def update_ilp_comment_attachment(%ILPCommentAttachment{} = ilp_comment_attachment, attrs) do
+    ilp_comment_attachment
+    |> ILPCommentAttachment.changeset(attrs)
+    |> Repo.update()
+  end
+
+  @doc """
+  Deletes a ilp_comment_attachment.
+
+  ## Examples
+
+      iex> delete_ilp_comment_attachment(ilp_comment_attachment)
+      {:ok, %ILPCommentAttachment{}}
+
+      iex> delete_ilp_comment_attachment(ilp_comment_attachment)
+      {:error, %Ecto.Changeset{}}
+
+  """
+  def delete_ilp_comment_attachment(%ILPCommentAttachment{} = ilp_comment_attachment) do
+    Repo.delete(ilp_comment_attachment)
+  end
+
+  @doc """
+  Returns an `%Ecto.Changeset{}` for tracking ilp_comment_attachment changes.
+
+  ## Examples
+
+      iex> change_ilp_comment_attachment(ilp_comment_attachment)
+      %Ecto.Changeset{data: %ILPCommentAttachment{}}
+
+  """
+  def change_ilp_comment_attachment(
+        %ILPCommentAttachment{} = ilp_comment_attachment,
+        attrs \\ %{}
+      ) do
+    ILPCommentAttachment.changeset(ilp_comment_attachment, attrs)
   end
 end