--- conflicted
+++ resolved
@@ -3,11 +3,8 @@
 
   use ExMachina.Ecto, repo: Lanttern.Repo
 
-<<<<<<< HEAD
+  use Lanttern.AttachmentFactory
   use Lanttern.ClassFactory
-=======
-  use Lanttern.AttachmentFactory
->>>>>>> d1adeba2
   use Lanttern.CycleFactory
   use Lanttern.ILPCommentAttachmentFactory
   use Lanttern.ILPCommentFactory
