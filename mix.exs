defmodule Lanttern.MixProject do
  use Mix.Project

  def project do
    [
      app: :lanttern,
      version: "2025.8.22-alpha.72",
      elixir: "~> 1.18",
      elixirc_paths: elixirc_paths(Mix.env()),
      start_permanent: Mix.env() == :prod,
      aliases: aliases(),
      deps: deps(),
      test_coverage: [tool: ExCoveralls],
      preferred_cli_env: [
        coveralls: :test,
        "coveralls.detail": :test,
        "coveralls.post": :test,
        "coveralls.html": :test,
        "coveralls.cobertura": :test,
        "test.drop": :test
      ],
      compilers: [:phoenix_live_view] ++ Mix.compilers(),
      listeners: [Phoenix.CodeReloader]
    ]
  end

  # Configuration for the OTP application.
  #
  # Type `mix help compile.app` for more information.
  def application do
    [
      mod: {Lanttern.Application, []},
      extra_applications: [:logger, :runtime_tools, :ssl]
    ]
  end

  def cli do
    [
      preferred_envs: [precommit: :test]
    ]
  end

  # Specifies which paths to compile per environment.
  defp elixirc_paths(:test), do: ["lib", "test/support"]
  defp elixirc_paths(_), do: ["lib"]

  # Specifies your project dependencies.
  #
  # Type `mix help deps` for examples and options.
  defp deps do
    [
      {:bcrypt_elixir, "~> 3.0"},
      {:phoenix, "~> 1.8.0"},
      {:phoenix_ecto, "~> 4.4"},
      {:ecto_sql, "~> 3.12"},
      {:postgrex, ">= 0.0.0"},
      {:phoenix_html, "~> 3.3"},
      {:phoenix_live_reload, "~> 1.2", only: :dev},
      {:phoenix_live_view, "~> 1.1.3"},
      {:lazy_html, ">= 0.1.0", only: :test},
      {:phoenix_live_dashboard, "~> 0.8.2"},
      {:esbuild, "~> 0.10", runtime: Mix.env() == :dev},
      {:tailwind, "~> 0.3.0", runtime: Mix.env() == :dev},
<<<<<<< HEAD
      {:swoosh, "~> 1.19"},
      {:finch, "~> 0.20"},
      {:telemetry_metrics, "~> 0.6"},
=======
      {:swoosh, "~> 1.3"},
      {:req, "~> 0.5"},
      {:telemetry_metrics, "~> 1.0"},
>>>>>>> 103bbb19
      {:telemetry_poller, "~> 1.0"},
      {:gettext, "~> 0.26"},
      {:jason, "~> 1.2"},
      {:dns_cluster, "~> 0.2.0"},
      {:bandit, "~> 1.5"},
      {:timex, "~> 3.0"},
      {:joken, "~> 2.5"},
      {:joken_jwks, "~> 1.6.0"},
      {:benchee, "~> 1.0", only: :dev},
      {:ex_doc, "~> 0.27", runtime: false},
      {:earmark, "~> 1.4"},
      {:nimble_csv, "~> 1.2"},
      {:supabase_potion, "~> 0.6"},
      {:supabase_storage, "~> 0.4"},
      {:credo, "~> 1.6", only: [:dev, :test], runtime: false},
      {:sobelow, "~> 0.13", only: [:dev, :test], runtime: false},
      {:slugify, "~> 1.3"},
      {:image, "~> 0.37"},
      {:ex_openai, "~> 1.8.0-beta"},
      {:tidewave, "~> 0.1.10", only: :dev},
      {:excoveralls, "~> 0.18", only: :test},
      {:phoenix_test, "~> 0.7.1", only: :test, runtime: false},
      {:ex_machina, "~> 2.8.0", only: :test},
      {:ex_cldr, "~> 2.37"},
      {:ex_cldr_dates_times, "~> 2.0"},
      {:mimic, "~> 1.12", only: :test},
<<<<<<< HEAD
      {:lazy_html, ">= 0.1.0", only: :test},
      {:multipart, "~> 0.4.0"}
=======
      {:usage_rules, "~> 0.1", only: [:dev]},
      {:igniter, "~> 0.6", only: [:dev]}
>>>>>>> 103bbb19
    ]
  end

  # Aliases are shortcuts or tasks specific to the current project.
  # For example, to install project dependencies and perform other setup tasks, run:
  #
  #     $ mix setup
  #
  # See the documentation for `Mix` for more info on aliases.
  defp aliases do
    [
      setup: ["deps.get", "ecto.setup", "assets.setup", "assets.build"],
      "setup.no-ecto": ["deps.get", "assets.setup", "assets.build"],
      "ecto.setup": ["ecto.create", "ecto.migrate", "run priv/repo/seeds.exs"],
      "ecto.reset": ["ecto.drop", "ecto.setup"],
      test: ["ecto.create --quiet", "ecto.migrate --quiet", "test --cover"],
      "test.drop": ["ecto.drop", "test"],
      "assets.setup": ["tailwind.install --if-missing", "esbuild.install --if-missing"],
      "assets.build": ["cmd --cd assets npm i", "tailwind lanttern", "esbuild lanttern"],
      "assets.deploy": [
        "cmd --cd assets npm ci --only=prod",
        "tailwind lanttern --minify",
        "esbuild lanttern --minify",
        "phx.digest"
      ],
      precommit: [
        "compile --warning-as-errors",
        "deps.unlock --unused",
        "format",
        "credo --strict",
        "test"
      ]
    ]
  end
end<|MERGE_RESOLUTION|>--- conflicted
+++ resolved
@@ -61,15 +61,9 @@
       {:phoenix_live_dashboard, "~> 0.8.2"},
       {:esbuild, "~> 0.10", runtime: Mix.env() == :dev},
       {:tailwind, "~> 0.3.0", runtime: Mix.env() == :dev},
-<<<<<<< HEAD
       {:swoosh, "~> 1.19"},
       {:finch, "~> 0.20"},
       {:telemetry_metrics, "~> 0.6"},
-=======
-      {:swoosh, "~> 1.3"},
-      {:req, "~> 0.5"},
-      {:telemetry_metrics, "~> 1.0"},
->>>>>>> 103bbb19
       {:telemetry_poller, "~> 1.0"},
       {:gettext, "~> 0.26"},
       {:jason, "~> 1.2"},
@@ -96,13 +90,9 @@
       {:ex_cldr, "~> 2.37"},
       {:ex_cldr_dates_times, "~> 2.0"},
       {:mimic, "~> 1.12", only: :test},
-<<<<<<< HEAD
-      {:lazy_html, ">= 0.1.0", only: :test},
-      {:multipart, "~> 0.4.0"}
-=======
+      {:multipart, "~> 0.4.0"},
       {:usage_rules, "~> 0.1", only: [:dev]},
       {:igniter, "~> 0.6", only: [:dev]}
->>>>>>> 103bbb19
     ]
   end
 
