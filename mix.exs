--- conflicted
+++ resolved
@@ -74,14 +74,11 @@
       {:slugify, "~> 1.3"},
       {:image, "~> 0.37"},
       {:ex_openai, "~> 1.8.0-beta"},
-<<<<<<< HEAD
+      {:excoveralls, "~> 0.18", only: :test},
+      {:phoenix_test, "~> 0.6.0", only: :test, runtime: false},
       {:ex_machina, "~> 2.8.0", only: :test},
       {:ex_cldr, "~> 2.37"},
       {:ex_cldr_dates_times, "~> 2.0"}
-=======
-      {:excoveralls, "~> 0.18", only: :test},
-      {:phoenix_test, "~> 0.6.0", only: :test, runtime: false}
->>>>>>> aa0697e1
     ]
   end
 
